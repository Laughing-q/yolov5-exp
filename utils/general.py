# YOLOv5 🚀 by Ultralytics, GPL-3.0 license
"""
General utils
"""

import contextlib
import glob
import inspect
import logging
import logging.config
import math
import os
import platform
import random
import re
import shutil
import signal
import sys
import time
import urllib
from copy import deepcopy
from datetime import datetime
from itertools import repeat
from multiprocessing.pool import ThreadPool
from pathlib import Path
from subprocess import check_output
from tarfile import is_tarfile
from typing import Optional
from zipfile import ZipFile, is_zipfile

<<<<<<< HEAD
=======
import cv2
import git
>>>>>>> 0307954e
import IPython
import cv2
import numpy as np
import pandas as pd
import pkg_resources as pkg
import torch
import torchvision
import yaml

from utils import TryExcept, emojis
from utils.downloads import gsutil_getsize
from utils.metrics import box_iou, fitness

FILE = Path(__file__).resolve()
ROOT = FILE.parents[1]  # YOLOv5 root directory
RANK = int(os.getenv('RANK', -1))

# Settings
NUM_THREADS = min(8, max(1, os.cpu_count() - 1))  # number of YOLOv5 multiprocessing threads
DATASETS_DIR = Path(os.getenv('YOLOv5_DATASETS_DIR', ROOT.parent / 'datasets'))  # global datasets directory
AUTOINSTALL = str(os.getenv('YOLOv5_AUTOINSTALL', True)).lower() == 'true'  # global auto-install mode
VERBOSE = str(os.getenv('YOLOv5_VERBOSE', True)).lower() == 'true'  # global verbose mode
TQDM_BAR_FORMAT = '{l_bar}{bar:10}| {n_fmt}/{total_fmt} {elapsed}'  # tqdm bar format
FONT = 'Arial.ttf'  # https://ultralytics.com/assets/Arial.ttf

torch.set_printoptions(linewidth=320, precision=5, profile='long')
np.set_printoptions(linewidth=320, formatter={'float_kind': '{:11.5g}'.format})  # format short g, %precision=5
pd.options.display.max_columns = 10
cv2.setNumThreads(0)  # prevent OpenCV from multithreading (incompatible with PyTorch DataLoader)
os.environ['NUMEXPR_MAX_THREADS'] = str(NUM_THREADS)  # NumExpr max threads
os.environ['OMP_NUM_THREADS'] = '1' if platform.system() == 'darwin' else str(NUM_THREADS)  # OpenMP (PyTorch and SciPy)


def is_ascii(s=''):
    # Is string composed of all ASCII (no UTF) characters? (note str().isascii() introduced in python 3.7)
    s = str(s)  # convert list, tuple, None, etc. to str
    return len(s.encode().decode('ascii', 'ignore')) == len(s)


def is_chinese(s='人工智能'):
    # Is string composed of any Chinese characters?
    return bool(re.search('[\u4e00-\u9fff]', str(s)))


def is_colab():
    # Is environment a Google Colab instance?
    return 'google.colab' in sys.modules


def is_notebook():
    # Is environment a Jupyter notebook? Verified on Colab, Jupyterlab, Kaggle, Paperspace
    ipython_type = str(type(IPython.get_ipython()))
    return 'colab' in ipython_type or 'zmqshell' in ipython_type


def is_kaggle():
    # Is environment a Kaggle Notebook?
    return os.environ.get('PWD') == '/kaggle/working' and os.environ.get('KAGGLE_URL_BASE') == 'https://www.kaggle.com'


def is_docker() -> bool:
    """Check if the process runs inside a docker container."""
    if Path("/.dockerenv").exists():
        return True
    try:  # check if docker is in control groups
        with open("/proc/self/cgroup") as file:
            return any("docker" in line for line in file)
    except OSError:
        return False


def is_writeable(dir, test=False):
    # Return True if directory has write permissions, test opening a file with write permissions if test=True
    if not test:
        return os.access(dir, os.W_OK)  # possible issues on Windows
    file = Path(dir) / 'tmp.txt'
    try:
        with open(file, 'w'):  # open file with write permissions
            pass
        file.unlink()  # remove file
        return True
    except OSError:
        return False


LOGGING_NAME = "yolov5"


def set_logging(name=LOGGING_NAME, verbose=True):
    # sets up logging for the given name
    rank = int(os.getenv('RANK', -1))  # rank in world for Multi-GPU trainings
    level = logging.INFO if verbose and rank in {-1, 0} else logging.ERROR
    logging.config.dictConfig({
        "version": 1,
        "disable_existing_loggers": False,
        "formatters": {
            name: {
                "format": "%(message)s"}},
        "handlers": {
            name: {
                "class": "logging.StreamHandler",
                "formatter": name,
                "level": level,}},
        "loggers": {
            name: {
                "level": level,
                "handlers": [name],
                "propagate": False,}}})


set_logging(LOGGING_NAME)  # run before defining LOGGER
LOGGER = logging.getLogger(LOGGING_NAME)  # define globally (used in train.py, val.py, detect.py, etc.)
if platform.system() == 'Windows':
    for fn in LOGGER.info, LOGGER.warning:
        setattr(LOGGER, fn.__name__, lambda x: fn(emojis(x)))  # emoji safe logging


def user_config_dir(dir='Ultralytics', env_var='YOLOV5_CONFIG_DIR'):
    # Return path of user configuration directory. Prefer environment variable if exists. Make dir if required.
    env = os.getenv(env_var)
    if env:
        path = Path(env)  # use environment variable
    else:
        cfg = {'Windows': 'AppData/Roaming', 'Linux': '.config', 'Darwin': 'Library/Application Support'}  # 3 OS dirs
        path = Path.home() / cfg.get(platform.system(), '')  # OS-specific config dir
        path = (path if is_writeable(path) else Path('/tmp')) / dir  # GCP and AWS lambda fix, only /tmp is writeable
    path.mkdir(exist_ok=True)  # make if required
    return path


CONFIG_DIR = user_config_dir()  # Ultralytics settings dir


class Profile(contextlib.ContextDecorator):
    # YOLOv5 Profile class. Usage: @Profile() decorator or 'with Profile():' context manager
    def __init__(self, t=0.0):
        self.t = t
        self.cuda = torch.cuda.is_available()

    def __enter__(self):
        self.start = self.time()
        return self

    def __exit__(self, type, value, traceback):
        self.dt = self.time() - self.start  # delta-time
        self.t += self.dt  # accumulate dt

    def time(self):
        if self.cuda:
            torch.cuda.synchronize()
        return time.time()


class Timeout(contextlib.ContextDecorator):
    # YOLOv5 Timeout class. Usage: @Timeout(seconds) decorator or 'with Timeout(seconds):' context manager
    def __init__(self, seconds, *, timeout_msg='', suppress_timeout_errors=True):
        self.seconds = int(seconds)
        self.timeout_message = timeout_msg
        self.suppress = bool(suppress_timeout_errors)

    def _timeout_handler(self, signum, frame):
        raise TimeoutError(self.timeout_message)

    def __enter__(self):
        if platform.system() != 'Windows':  # not supported on Windows
            signal.signal(signal.SIGALRM, self._timeout_handler)  # Set handler for SIGALRM
            signal.alarm(self.seconds)  # start countdown for SIGALRM to be raised

    def __exit__(self, exc_type, exc_val, exc_tb):
        if platform.system() != 'Windows':
            signal.alarm(0)  # Cancel SIGALRM if it's scheduled
            if self.suppress and exc_type is TimeoutError:  # Suppress TimeoutError
                return True


class WorkingDirectory(contextlib.ContextDecorator):
    # Usage: @WorkingDirectory(dir) decorator or 'with WorkingDirectory(dir):' context manager
    def __init__(self, new_dir):
        self.dir = new_dir  # new dir
        self.cwd = Path.cwd().resolve()  # current dir

    def __enter__(self):
        os.chdir(self.dir)

    def __exit__(self, exc_type, exc_val, exc_tb):
        os.chdir(self.cwd)


def methods(instance):
    # Get class/instance methods
    return [f for f in dir(instance) if callable(getattr(instance, f)) and not f.startswith("__")]


def print_args(args: Optional[dict] = None, show_file=True, show_func=False):
    # Print function arguments (optional args dict)
    x = inspect.currentframe().f_back  # previous frame
    file, _, func, _, _ = inspect.getframeinfo(x)
    if args is None:  # get args automatically
        args, _, _, frm = inspect.getargvalues(x)
        args = {k: v for k, v in frm.items() if k in args}
    try:
        file = Path(file).resolve().relative_to(ROOT).with_suffix('')
    except ValueError:
        file = Path(file).stem
    s = (f'{file}: ' if show_file else '') + (f'{func}: ' if show_func else '')
    LOGGER.info(colorstr(s) + ', '.join(f'{k}={v}' for k, v in args.items()))


def init_seeds(seed=0, deterministic=False):
    # Initialize random number generator (RNG) seeds https://pytorch.org/docs/stable/notes/randomness.html
    random.seed(seed)
    np.random.seed(seed)
    torch.manual_seed(seed)
    torch.cuda.manual_seed(seed)
    torch.cuda.manual_seed_all(seed)  # for Multi-GPU, exception safe
    # torch.backends.cudnn.benchmark = True  # AutoBatch problem https://github.com/ultralytics/yolov5/issues/9287
    if deterministic and check_version(torch.__version__, '1.12.0'):  # https://github.com/ultralytics/yolov5/pull/8213
        torch.use_deterministic_algorithms(True)
        torch.backends.cudnn.deterministic = True
        os.environ['CUBLAS_WORKSPACE_CONFIG'] = ':4096:8'
        os.environ['PYTHONHASHSEED'] = str(seed)


def intersect_dicts(da, db, exclude=()):
    # Dictionary intersection of matching keys and shapes, omitting 'exclude' keys, using da values
    return {k: v for k, v in da.items() if k in db and all(x not in k for x in exclude) and v.shape == db[k].shape}


def get_default_args(func):
    # Get func() default arguments
    signature = inspect.signature(func)
    return {k: v.default for k, v in signature.parameters.items() if v.default is not inspect.Parameter.empty}


def get_latest_run(search_dir='.'):
    # Return path to most recent 'last.pt' in /runs (i.e. to --resume from)
    last_list = glob.glob(f'{search_dir}/**/last*.pt', recursive=True)
    return max(last_list, key=os.path.getctime) if last_list else ''


def file_age(path=__file__):
    # Return days since last file update
    dt = (datetime.now() - datetime.fromtimestamp(Path(path).stat().st_mtime))  # delta
    return dt.days  # + dt.seconds / 86400  # fractional days


def file_date(path=__file__):
    # Return human-readable file modification date, i.e. '2021-3-26'
    t = datetime.fromtimestamp(Path(path).stat().st_mtime)
    return f'{t.year}-{t.month}-{t.day}'


def file_size(path):
    # Return file/dir size (MB)
    mb = 1 << 20  # bytes to MiB (1024 ** 2)
    path = Path(path)
    if path.is_file():
        return path.stat().st_size / mb
    elif path.is_dir():
        return sum(f.stat().st_size for f in path.glob('**/*') if f.is_file()) / mb
    else:
        return 0.0


def check_online():
    # Check internet connectivity
    import socket

    def run_once():
        # Check once
        try:
            socket.create_connection(("1.1.1.1", 443), 5)  # check host accessibility
            return True
        except OSError:
            return False

    return run_once() or run_once()  # check twice to increase robustness to intermittent connectivity issues


def git_describe(path=ROOT):  # path must be a directory
    # Return human-readable git description, i.e. v5.0-5-g3e25f1e https://git-scm.com/docs/git-describe
    try:
        assert (Path(path) / '.git').is_dir()
        return check_output(f'git -C {path} describe --tags --long --always', shell=True).decode()[:-1]
    except Exception:
        return ''


@TryExcept()
@WorkingDirectory(ROOT)
def check_git_status(repo='ultralytics/yolov5', branch='master'):
    # YOLOv5 status check, recommend 'git pull' if code is out of date
    url = f'https://github.com/{repo}'
    msg = f', for updates see {url}'
    s = colorstr('github: ')  # string
    assert Path('.git').exists(), s + 'skipping check (not a git repository)' + msg
    assert check_online(), s + 'skipping check (offline)' + msg

    splits = re.split(pattern=r'\s', string=check_output('git remote -v', shell=True).decode())
    matches = [repo in s for s in splits]
    if any(matches):
        remote = splits[matches.index(True) - 1]
    else:
        remote = 'ultralytics'
        check_output(f'git remote add {remote} {url}', shell=True)
    check_output(f'git fetch {remote}', shell=True, timeout=5)  # git fetch
    local_branch = check_output('git rev-parse --abbrev-ref HEAD', shell=True).decode().strip()  # checked out
    n = int(check_output(f'git rev-list {local_branch}..{remote}/{branch} --count', shell=True))  # commits behind
    if n > 0:
        pull = 'git pull' if remote == 'origin' else f'git pull {remote} {branch}'
        s += f"⚠️ YOLOv5 is out of date by {n} commit{'s' * (n > 1)}. Use `{pull}` or `git clone {url}` to update."
    else:
        s += f'up to date with {url} ✅'
    LOGGER.info(s)


@WorkingDirectory(ROOT)
def check_git(path='.'):
    # YOLOv5 git check, return git {remote, branch, commit}
    try:
        repo = git.Repo(path)
        remote = repo.remotes.origin.url.replace('.git', '')  # i.e. 'https://github.com/ultralytics/yolov5'
        commit = repo.head.commit.hexsha  # i.e. '3134699c73af83aac2a481435550b968d5792c0d'
        try:
            branch = repo.active_branch.name  # i.e. 'main'
        except TypeError:  # not on any branch
            branch = None  # i.e. 'detached HEAD' state
        return {'remote': remote, 'branch': branch, 'commit': commit}
    except git.exc.InvalidGitRepositoryError:  # path is not a git dir
        return {'remote': None, 'branch': None, 'commit': None}


def check_python(minimum='3.7.0'):
    # Check current python version vs. required python version
    check_version(platform.python_version(), minimum, name='Python ', hard=True)


def check_version(current='0.0.0', minimum='0.0.0', name='version ', pinned=False, hard=False, verbose=False):
    # Check version vs. required version
    current, minimum = (pkg.parse_version(x) for x in (current, minimum))
    result = (current == minimum) if pinned else (current >= minimum)  # bool
    s = f'WARNING ⚠️ {name}{minimum} is required by YOLOv5, but {name}{current} is currently installed'  # string
    if hard:
        assert result, emojis(s)  # assert min requirements met
    if verbose and not result:
        LOGGER.warning(s)
    return result


@TryExcept()
def check_requirements(requirements=ROOT / 'requirements.txt', exclude=(), install=True, cmds=''):
    # Check installed dependencies meet YOLOv5 requirements (pass *.txt file or list of packages or single package str)
    prefix = colorstr('red', 'bold', 'requirements:')
    check_python()  # check python version
    if isinstance(requirements, Path):  # requirements.txt file
        file = requirements.resolve()
        assert file.exists(), f"{prefix} {file} not found, check failed."
        with file.open() as f:
            requirements = [f'{x.name}{x.specifier}' for x in pkg.parse_requirements(f) if x.name not in exclude]
    elif isinstance(requirements, str):
        requirements = [requirements]

    s = ''
    n = 0
    for r in requirements:
        try:
            pkg.require(r)
        except (pkg.VersionConflict, pkg.DistributionNotFound):  # exception if requirements not met
            s += f'"{r}" '
            n += 1

    if s and install and AUTOINSTALL:  # check environment variable
        LOGGER.info(f"{prefix} YOLOv5 requirement{'s' * (n > 1)} {s}not found, attempting AutoUpdate...")
        try:
            # assert check_online(), "AutoUpdate skipped (offline)"
            LOGGER.info(check_output(f'pip install {s} {cmds}', shell=True).decode())
            source = file if 'file' in locals() else requirements
            s = f"{prefix} {n} package{'s' * (n > 1)} updated per {source}\n" \
                f"{prefix} ⚠️ {colorstr('bold', 'Restart runtime or rerun command for updates to take effect')}\n"
            LOGGER.info(s)
        except Exception as e:
            LOGGER.warning(f'{prefix} ❌ {e}')


def check_img_size(imgsz, s=32, floor=0):
    # Verify image size is a multiple of stride s in each dimension
    if isinstance(imgsz, int):  # integer i.e. img_size=640
        new_size = max(make_divisible(imgsz, int(s)), floor)
    else:  # list i.e. img_size=[640, 480]
        imgsz = list(imgsz)  # convert to list if tuple
        new_size = [max(make_divisible(x, int(s)), floor) for x in imgsz]
    if new_size != imgsz:
        LOGGER.warning(f'WARNING ⚠️ --img-size {imgsz} must be multiple of max stride {s}, updating to {new_size}')
    return new_size


def check_imshow(warn=False):
    # Check if environment supports image displays
    try:
        assert not is_notebook()
        assert not is_docker()
        cv2.imshow('test', np.zeros((1, 1, 3)))
        cv2.waitKey(1)
        cv2.destroyAllWindows()
        cv2.waitKey(1)
        return True
    except Exception as e:
        if warn:
            LOGGER.warning(f'WARNING ⚠️ Environment does not support cv2.imshow() or PIL Image.show()\n{e}')
        return False


def check_suffix(file='yolov5s.pt', suffix=('.pt',), msg=''):
    # Check file(s) for acceptable suffix
    if file and suffix:
        if isinstance(suffix, str):
            suffix = [suffix]
        for f in file if isinstance(file, (list, tuple)) else [file]:
            s = Path(f).suffix.lower()  # file suffix
            if len(s):
                assert s in suffix, f"{msg}{f} acceptable suffix is {suffix}"


def check_yaml(file, suffix=('.yaml', '.yml')):
    # Search/download YAML file (if necessary) and return path, checking suffix
    return check_file(file, suffix)


def check_file(file, suffix=''):
    # Search/download file (if necessary) and return path
    check_suffix(file, suffix)  # optional
    file = str(file)  # convert to str()
    if os.path.isfile(file) or not file:  # exists
        return file
    elif file.startswith(('http:/', 'https:/')):  # download
        url = file  # warning: Pathlib turns :// -> :/
        file = Path(urllib.parse.unquote(file).split('?')[0]).name  # '%2F' to '/', split https://url.com/file.txt?auth
        if os.path.isfile(file):
            LOGGER.info(f'Found {url} locally at {file}')  # file already exists
        else:
            LOGGER.info(f'Downloading {url} to {file}...')
            torch.hub.download_url_to_file(url, file)
            assert Path(file).exists() and Path(file).stat().st_size > 0, f'File download failed: {url}'  # check
        return file
    elif file.startswith('clearml://'):  # ClearML Dataset ID
        assert 'clearml' in sys.modules, "ClearML is not installed, so cannot use ClearML dataset. Try running 'pip install clearml'."
        return file
    else:  # search
        files = []
        for d in 'data', 'models', 'utils':  # search directories
            files.extend(glob.glob(str(ROOT / d / '**' / file), recursive=True))  # find file
        assert len(files), f'File not found: {file}'  # assert file was found
        assert len(files) == 1, f"Multiple files match '{file}', specify exact path: {files}"  # assert unique
        return files[0]  # return file


def check_font(font=FONT, progress=False):
    # Download font to CONFIG_DIR if necessary
    font = Path(font)
    file = CONFIG_DIR / font.name
    if not font.exists() and not file.exists():
        url = f'https://ultralytics.com/assets/{font.name}'
        LOGGER.info(f'Downloading {url} to {file}...')
        torch.hub.download_url_to_file(url, str(file), progress=progress)


def check_dataset(data, autodownload=True):
    # Download, check and/or unzip dataset if not found locally

    # Download (optional)
    extract_dir = ''
    if isinstance(data, (str, Path)) and (is_zipfile(data) or is_tarfile(data)):
        download(data, dir=f'{DATASETS_DIR}/{Path(data).stem}', unzip=True, delete=False, curl=False, threads=1)
        data = next((DATASETS_DIR / Path(data).stem).rglob('*.yaml'))
        extract_dir, autodownload = data.parent, False

    # Read yaml (optional)
    if isinstance(data, (str, Path)):
        data = yaml_load(data)  # dictionary

    # Checks
    for k in 'train', 'val', 'names':
        assert k in data, emojis(f"data.yaml '{k}:' field missing ❌")
    if isinstance(data['names'], (list, tuple)):  # old array format
        data['names'] = dict(enumerate(data['names']))  # convert to dict
    assert all(isinstance(k, int) for k in data['names'].keys()), 'data.yaml names keys must be integers, i.e. 2: car'
    data['nc'] = len(data['names'])

    # Resolve paths
    path = Path(extract_dir or data.get('path') or '')  # optional 'path' default to '.'
    if not path.is_absolute():
        path = (ROOT / path).resolve()
        data['path'] = path  # download scripts
    for k in 'train', 'val', 'test':
        if data.get(k):  # prepend path
            if isinstance(data[k], str):
                x = (path / data[k]).resolve()
                if not x.exists() and data[k].startswith('../'):
                    x = (path / data[k][3:]).resolve()
                data[k] = str(x)
            else:
                data[k] = [str((path / x).resolve()) for x in data[k]]

    # Parse yaml
    train, val, test, s = (data.get(x) for x in ('train', 'val', 'test', 'download'))
    if val:
        val = [Path(x).resolve() for x in (val if isinstance(val, list) else [val])]  # val path
        if not all(x.exists() for x in val):
            LOGGER.info('\nDataset not found ⚠️, missing paths %s' % [str(x) for x in val if not x.exists()])
            if not s or not autodownload:
                raise Exception('Dataset not found ❌')
            t = time.time()
            if s.startswith('http') and s.endswith('.zip'):  # URL
                f = Path(s).name  # filename
                LOGGER.info(f'Downloading {s} to {f}...')
                torch.hub.download_url_to_file(s, f)
                Path(DATASETS_DIR).mkdir(parents=True, exist_ok=True)  # create root
                unzip_file(f, path=DATASETS_DIR)  # unzip
                Path(f).unlink()  # remove zip
                r = None  # success
            elif s.startswith('bash '):  # bash script
                LOGGER.info(f'Running {s} ...')
                r = os.system(s)
            else:  # python script
                r = exec(s, {'yaml': data})  # return None
            dt = f'({round(time.time() - t, 1)}s)'
            s = f"success ✅ {dt}, saved to {colorstr('bold', DATASETS_DIR)}" if r in (0, None) else f"failure {dt} ❌"
            LOGGER.info(f"Dataset download {s}")
    check_font('Arial.ttf' if is_ascii(data['names']) else 'Arial.Unicode.ttf', progress=True)  # download fonts
    return data  # dictionary


def check_amp(model):
    # Check PyTorch Automatic Mixed Precision (AMP) functionality. Return True on correct operation
    from models.common import AutoShape, DetectMultiBackend

    def amp_allclose(model, im):
        # All close FP32 vs AMP results
        m = AutoShape(model, verbose=False)  # model
        a = m(im).xywhn[0]  # FP32 inference
        m.amp = True
        b = m(im).xywhn[0]  # AMP inference
        return a.shape == b.shape and torch.allclose(a, b, atol=0.1)  # close to 10% absolute tolerance

    prefix = colorstr('AMP: ')
    device = next(model.parameters()).device  # get model device
    if device.type in ('cpu', 'mps'):
        return False  # AMP only used on CUDA devices
    f = ROOT / 'data' / 'images' / 'bus.jpg'  # image to check
    im = f if f.exists() else 'https://ultralytics.com/images/bus.jpg' if check_online() else np.ones((640, 640, 3))
    try:
        assert amp_allclose(deepcopy(model), im) or amp_allclose(DetectMultiBackend('yolov5n.pt', device), im)
        LOGGER.info(f'{prefix}checks passed ✅')
        return True
    except Exception:
        help_url = 'https://github.com/ultralytics/yolov5/issues/7908'
        LOGGER.warning(f'{prefix}checks failed ❌, disabling Automatic Mixed Precision. See {help_url}')
        return False


def yaml_load(file='data.yaml'):
    # Single-line safe yaml loading
    with open(file, errors='ignore') as f:
        return yaml.safe_load(f)


def yaml_save(file='data.yaml', data={}):
    # Single-line safe yaml saving
    with open(file, 'w') as f:
        yaml.safe_dump({k: str(v) if isinstance(v, Path) else v for k, v in data.items()}, f, sort_keys=False)


def unzip_file(file, path=None, exclude=('.DS_Store', '__MACOSX')):
    # Unzip a *.zip file to path/, excluding files containing strings in exclude list
    if path is None:
        path = Path(file).parent  # default path
    with ZipFile(file) as zipObj:
        for f in zipObj.namelist():  # list all archived filenames in the zip
            if all(x not in f for x in exclude):
                zipObj.extract(f, path=path)


def url2file(url):
    # Convert URL to filename, i.e. https://url.com/file.txt?auth -> file.txt
    url = str(Path(url)).replace(':/', '://')  # Pathlib turns :// -> :/
    return Path(urllib.parse.unquote(url)).name.split('?')[0]  # '%2F' to '/', split https://url.com/file.txt?auth


def download(url, dir='.', unzip=True, delete=True, curl=False, threads=1, retry=3):
    # Multithreaded file download and unzip function, used in data.yaml for autodownload
    def download_one(url, dir):
        # Download 1 file
        success = True
        if os.path.isfile(url):
            f = Path(url)  # filename
        else:  # does not exist
            f = dir / Path(url).name
            LOGGER.info(f'Downloading {url} to {f}...')
            for i in range(retry + 1):
                if curl:
                    s = 'sS' if threads > 1 else ''  # silent
                    r = os.system(
                        f'curl -# -{s}L "{url}" -o "{f}" --retry 9 -C -')  # curl download with retry, continue
                    success = r == 0
                else:
                    torch.hub.download_url_to_file(url, f, progress=threads == 1)  # torch download
                    success = f.is_file()
                if success:
                    break
                elif i < retry:
                    LOGGER.warning(f'⚠️ Download failure, retrying {i + 1}/{retry} {url}...')
                else:
                    LOGGER.warning(f'❌ Failed to download {url}...')

        if unzip and success and (f.suffix == '.gz' or is_zipfile(f) or is_tarfile(f)):
            LOGGER.info(f'Unzipping {f}...')
            if is_zipfile(f):
                unzip_file(f, dir)  # unzip
            elif is_tarfile(f):
                os.system(f'tar xf {f} --directory {f.parent}')  # unzip
            elif f.suffix == '.gz':
                os.system(f'tar xfz {f} --directory {f.parent}')  # unzip
            if delete:
                f.unlink()  # remove zip

    dir = Path(dir)
    dir.mkdir(parents=True, exist_ok=True)  # make directory
    if threads > 1:
        pool = ThreadPool(threads)
        pool.imap(lambda x: download_one(*x), zip(url, repeat(dir)))  # multithreaded
        pool.close()
        pool.join()
    else:
        for u in [url] if isinstance(url, (str, Path)) else url:
            download_one(u, dir)


def make_divisible(x, divisor):
    # Returns nearest x divisible by divisor
    if isinstance(divisor, torch.Tensor):
        divisor = int(divisor.max())  # to int
    return math.ceil(x / divisor) * divisor


def clean_str(s):
    # Cleans a string by replacing special characters with underscore _
    return re.sub(pattern="[|@#!¡·$€%&()=?¿^*;:,¨´><+]", repl="_", string=s)


def one_cycle(y1=0.0, y2=1.0, steps=100):
    # lambda function for sinusoidal ramp from y1 to y2 https://arxiv.org/pdf/1812.01187.pdf
    return lambda x: ((1 - math.cos(x * math.pi / steps)) / 2) * (y2 - y1) + y1


def colorstr(*input):
    # Colors a string https://en.wikipedia.org/wiki/ANSI_escape_code, i.e.  colorstr('blue', 'hello world')
    *args, string = input if len(input) > 1 else ('blue', 'bold', input[0])  # color arguments, string
    colors = {
        'black': '\033[30m',  # basic colors
        'red': '\033[31m',
        'green': '\033[32m',
        'yellow': '\033[33m',
        'blue': '\033[34m',
        'magenta': '\033[35m',
        'cyan': '\033[36m',
        'white': '\033[37m',
        'bright_black': '\033[90m',  # bright colors
        'bright_red': '\033[91m',
        'bright_green': '\033[92m',
        'bright_yellow': '\033[93m',
        'bright_blue': '\033[94m',
        'bright_magenta': '\033[95m',
        'bright_cyan': '\033[96m',
        'bright_white': '\033[97m',
        'end': '\033[0m',  # misc
        'bold': '\033[1m',
        'underline': '\033[4m'}
    return ''.join(colors[x] for x in args) + f'{string}' + colors['end']


def labels_to_class_weights(labels, nc=80):
    # Get class weights (inverse frequency) from training labels
    if labels[0] is None:  # no labels loaded
        return torch.Tensor()

    labels = np.concatenate(labels, 0)  # labels.shape = (866643, 5) for COCO
    classes = labels[:, 0].astype(int)  # labels = [class xywh]
    weights = np.bincount(classes, minlength=nc)  # occurrences per class

    # Prepend gridpoint count (for uCE training)
    # gpi = ((320 / 32 * np.array([1, 2, 4])) ** 2 * 3).sum()  # gridpoints per image
    # weights = np.hstack([gpi * len(labels)  - weights.sum() * 9, weights * 9]) ** 0.5  # prepend gridpoints to start

    weights[weights == 0] = 1  # replace empty bins with 1
    weights = 1 / weights  # number of targets per class
    weights /= weights.sum()  # normalize
    return torch.from_numpy(weights).float()


def labels_to_image_weights(labels, nc=80, class_weights=np.ones(80)):
    # Produces image weights based on class_weights and image contents
    # Usage: index = random.choices(range(n), weights=image_weights, k=1)  # weighted image sample
    class_counts = np.array([np.bincount(x[:, 0].astype(int), minlength=nc) for x in labels])
    return (class_weights.reshape(1, nc) * class_counts).sum(1)


def coco80_to_coco91_class():  # converts 80-index (val2014) to 91-index (paper)
    # https://tech.amikelive.com/node-718/what-object-categories-labels-are-in-coco-dataset/
    # a = np.loadtxt('data/coco.names', dtype='str', delimiter='\n')
    # b = np.loadtxt('data/coco_paper.names', dtype='str', delimiter='\n')
    # x1 = [list(a[i] == b).index(True) + 1 for i in range(80)]  # darknet to coco
    # x2 = [list(b[i] == a).index(True) if any(b[i] == a) else None for i in range(91)]  # coco to darknet
    return [
        1, 2, 3, 4, 5, 6, 7, 8, 9, 10, 11, 13, 14, 15, 16, 17, 18, 19, 20, 21, 22, 23, 24, 25, 27, 28, 31, 32, 33, 34,
        35, 36, 37, 38, 39, 40, 41, 42, 43, 44, 46, 47, 48, 49, 50, 51, 52, 53, 54, 55, 56, 57, 58, 59, 60, 61, 62, 63,
        64, 65, 67, 70, 72, 73, 74, 75, 76, 77, 78, 79, 80, 81, 82, 84, 85, 86, 87, 88, 89, 90]


def xyxy2xywh(x):
    # Convert nx4 boxes from [x1, y1, x2, y2] to [x, y, w, h] where xy1=top-left, xy2=bottom-right
    y = x.clone() if isinstance(x, torch.Tensor) else np.copy(x)
    y[..., 0] = (x[..., 0] + x[..., 2]) / 2  # x center
    y[..., 1] = (x[..., 1] + x[..., 3]) / 2  # y center
    y[..., 2] = x[..., 2] - x[..., 0]  # width
    y[..., 3] = x[..., 3] - x[..., 1]  # height
    return y


def xywh2xyxy(x):
    # Convert nx4 boxes from [x, y, w, h] to [x1, y1, x2, y2] where xy1=top-left, xy2=bottom-right
    y = x.clone() if isinstance(x, torch.Tensor) else np.copy(x)
    y[..., 0] = x[..., 0] - x[..., 2] / 2  # top left x
    y[..., 1] = x[..., 1] - x[..., 3] / 2  # top left y
    y[..., 2] = x[..., 0] + x[..., 2] / 2  # bottom right x
    y[..., 3] = x[..., 1] + x[..., 3] / 2  # bottom right y
    return y


def xywhn2xyxy(x, w=640, h=640, padw=0, padh=0):
    # Convert nx4 boxes from [x, y, w, h] normalized to [x1, y1, x2, y2] where xy1=top-left, xy2=bottom-right
    y = x.clone() if isinstance(x, torch.Tensor) else np.copy(x)
    y[..., 0] = w * (x[..., 0] - x[..., 2] / 2) + padw  # top left x
    y[..., 1] = h * (x[..., 1] - x[..., 3] / 2) + padh  # top left y
    y[..., 2] = w * (x[..., 0] + x[..., 2] / 2) + padw  # bottom right x
    y[..., 3] = h * (x[..., 1] + x[..., 3] / 2) + padh  # bottom right y
    return y


def xyxy2xywhn(x, w=640, h=640, clip=False, eps=0.0):
    # Convert nx4 boxes from [x1, y1, x2, y2] to [x, y, w, h] normalized where xy1=top-left, xy2=bottom-right
    if clip:
        clip_boxes(x, (h - eps, w - eps))  # warning: inplace clip
    y = x.clone() if isinstance(x, torch.Tensor) else np.copy(x)
    y[..., 0] = ((x[..., 0] + x[..., 2]) / 2) / w  # x center
    y[..., 1] = ((x[..., 1] + x[..., 3]) / 2) / h  # y center
    y[..., 2] = (x[..., 2] - x[..., 0]) / w  # width
    y[..., 3] = (x[..., 3] - x[..., 1]) / h  # height
    return y


def xyn2xy(x, w=640, h=640, padw=0, padh=0):
    # Convert normalized segments into pixel segments, shape (n,2)
    y = x.clone() if isinstance(x, torch.Tensor) else np.copy(x)
    y[..., 0] = w * x[..., 0] + padw  # top left x
    y[..., 1] = h * x[..., 1] + padh  # top left y
    return y


def segment2box(segment, width=640, height=640):
    # Convert 1 segment label to 1 box label, applying inside-image constraint, i.e. (xy1, xy2, ...) to (xyxy)
    x, y = segment.T  # segment xy
    inside = (x >= 0) & (y >= 0) & (x <= width) & (y <= height)
    x, y, = x[inside], y[inside]
    return np.array([x.min(), y.min(), x.max(), y.max()]) if any(x) else np.zeros((1, 4))  # xyxy


def segments2boxes(segments):
    # Convert segment labels to box labels, i.e. (cls, xy1, xy2, ...) to (cls, xywh)
    boxes = []
    for s in segments:
        x, y = s.T  # segment xy
        boxes.append([x.min(), y.min(), x.max(), y.max()])  # cls, xyxy
    return xyxy2xywh(np.array(boxes))  # cls, xywh


def resample_segments(segments, n=1000):
    # Up-sample an (n,2) segment
    for i, s in enumerate(segments):
        s = np.concatenate((s, s[0:1, :]), axis=0)
        x = np.linspace(0, len(s) - 1, n)
        xp = np.arange(len(s))
        segments[i] = np.concatenate([np.interp(x, xp, s[:, i]) for i in range(2)]).reshape(2, -1).T  # segment xy
    return segments


def scale_boxes(img1_shape, boxes, img0_shape, ratio_pad=None):
    # Rescale boxes (xyxy) from img1_shape to img0_shape
    if ratio_pad is None:  # calculate from img0_shape
        gain = min(img1_shape[0] / img0_shape[0], img1_shape[1] / img0_shape[1])  # gain  = old / new
        pad = (img1_shape[1] - img0_shape[1] * gain) / 2, (img1_shape[0] - img0_shape[0] * gain) / 2  # wh padding
    else:
        gain = ratio_pad[0][0]
        pad = ratio_pad[1]

    boxes[:, [0, 2]] -= pad[0]  # x padding
    boxes[:, [1, 3]] -= pad[1]  # y padding
    boxes[:, :4] /= gain
    clip_boxes(boxes, img0_shape)
    return boxes


def scale_segments(img1_shape, segments, img0_shape, ratio_pad=None, normalize=False):
    # Rescale coords (xyxy) from img1_shape to img0_shape
    if ratio_pad is None:  # calculate from img0_shape
        gain = min(img1_shape[0] / img0_shape[0], img1_shape[1] / img0_shape[1])  # gain  = old / new
        pad = (img1_shape[1] - img0_shape[1] * gain) / 2, (img1_shape[0] - img0_shape[0] * gain) / 2  # wh padding
    else:
        gain = ratio_pad[0][0]
        pad = ratio_pad[1]

    segments[:, 0] -= pad[0]  # x padding
    segments[:, 1] -= pad[1]  # y padding
    segments /= gain
    clip_segments(segments, img0_shape)
    if normalize:
        segments[:, 0] /= img0_shape[1]  # width
        segments[:, 1] /= img0_shape[0]  # height
    return segments


def clip_boxes(boxes, shape):
    # Clip boxes (xyxy) to image shape (height, width)
    if isinstance(boxes, torch.Tensor):  # faster individually
        boxes[:, 0].clamp_(0, shape[1])  # x1
        boxes[:, 1].clamp_(0, shape[0])  # y1
        boxes[:, 2].clamp_(0, shape[1])  # x2
        boxes[:, 3].clamp_(0, shape[0])  # y2
    else:  # np.array (faster grouped)
        boxes[:, [0, 2]] = boxes[:, [0, 2]].clip(0, shape[1])  # x1, x2
        boxes[:, [1, 3]] = boxes[:, [1, 3]].clip(0, shape[0])  # y1, y2


def clip_segments(segments, shape):
    # Clip segments (xy1,xy2,...) to image shape (height, width)
    if isinstance(segments, torch.Tensor):  # faster individually
        segments[:, 0].clamp_(0, shape[1])  # x
        segments[:, 1].clamp_(0, shape[0])  # y
    else:  # np.array (faster grouped)
        segments[:, 0] = segments[:, 0].clip(0, shape[1])  # x
        segments[:, 1] = segments[:, 1].clip(0, shape[0])  # y


def non_max_suppression(
        prediction,
        conf_thres=0.25,
        iou_thres=0.45,
        classes=None,
        agnostic=False,
        multi_label=False,
        labels=(),
        max_det=300,
        nm=0,  # number of masks
):
    """Non-Maximum Suppression (NMS) on inference results to reject overlapping detections

    Returns:
         list of detections, on (n,6) tensor per image [xyxy, conf, cls]
    """

    if isinstance(prediction, (list, tuple)):  # YOLOv5 model in validation model, output = (inference_out, loss_out)
        prediction = prediction[0]  # select only inference output

    device = prediction.device
    mps = 'mps' in device.type  # Apple MPS
    if mps:  # MPS not fully supported yet, convert tensors to CPU before NMS
        prediction = prediction.cpu()
    bs = prediction.shape[0]  # batch size
    nc = prediction.shape[1] - nm - 4  # number of classes
    mi = 4 + nc  # mask start index
    xc = prediction[:, 4:mi].amax(1) > conf_thres  # candidates

    # Checks
    assert 0 <= conf_thres <= 1, f'Invalid Confidence threshold {conf_thres}, valid values are between 0.0 and 1.0'
    assert 0 <= iou_thres <= 1, f'Invalid IoU {iou_thres}, valid values are between 0.0 and 1.0'

    # Settings
    # min_wh = 2  # (pixels) minimum box width and height
    max_wh = 7680  # (pixels) maximum box width and height
    max_nms = 30000  # maximum number of boxes into torchvision.ops.nms()
    time_limit = 0.5 + 0.05 * bs  # seconds to quit after
    redundant = True  # require redundant detections
    multi_label &= nc > 1  # multiple labels per box (adds 0.5ms/img)
    merge = False  # use merge-NMS

    t = time.time()
    output = [torch.zeros((0, 6 + nm), device=prediction.device)] * bs
    for xi, x in enumerate(prediction):  # image index, image inference
        # Apply constraints
        # x[((x[:, 2:4] < min_wh) | (x[:, 2:4] > max_wh)).any(1), 4] = 0  # width-height
        x = x.T[xc[xi]]  # confidence

        # Cat apriori labels if autolabelling
        if labels and len(labels[xi]):
            lb = labels[xi]
            v = torch.zeros((len(lb), nc + nm + 5), device=x.device)
            v[:, :4] = lb[:, 1:5]  # box
            v[range(len(lb)), lb[:, 0].long() + 4] = 1.0  # cls
            x = torch.cat((x, v), 0)

        # If none remain process next image
        if not x.shape[0]:
            continue

        # Detections matrix nx6 (xyxy, conf, cls)
        box, cls, mask = x.split((4, nc, nm), 1)
        box = xywh2xyxy(box)  # center_x, center_y, width, height) to (x1, y1, x2, y2)
        if multi_label:
            i, j = (cls > conf_thres).nonzero(as_tuple=False).T
            x = torch.cat((box[i], x[i, 4 + j, None], j[:, None].float(), mask[i]), 1)
        else:  # best class only
            conf, j = cls.max(1, keepdim=True)
            x = torch.cat((box, conf, j.float(), mask), 1)[conf.view(-1) > conf_thres]

        # Filter by class
        if classes is not None:
            x = x[(x[:, 5:6] == torch.tensor(classes, device=x.device)).any(1)]

        # Apply finite constraint
        # if not torch.isfinite(x).all():
        #     x = x[torch.isfinite(x).all(1)]

        # Check shape
        n = x.shape[0]  # number of boxes
        if not n:  # no boxes
            continue
        elif n > max_nms:  # excess boxes
            x = x[x[:, 4].argsort(descending=True)[:max_nms]]  # sort by confidence
        else:
            x = x[x[:, 4].argsort(descending=True)]  # sort by confidence

        # Batched NMS
        c = x[:, 5:6] * (0 if agnostic else max_wh)  # classes
        boxes, scores = x[:, :4] + c, x[:, 4]  # boxes (offset by class), scores
        i = torchvision.ops.nms(boxes, scores, iou_thres)  # NMS
        if i.shape[0] > max_det:  # limit detections
            i = i[:max_det]
        if merge and (1 < n < 3E3):  # Merge NMS (boxes merged using weighted mean)
            # update boxes as boxes(i,4) = weights(i,n) * boxes(n,4)
            iou = box_iou(boxes[i], boxes) > iou_thres  # iou matrix
            weights = iou * scores[None]  # box weights
            x[i, :4] = torch.mm(weights, x[:, :4]).float() / weights.sum(1, keepdim=True)  # merged boxes
            if redundant:
                i = i[iou.sum(1) > 1]  # require redundancy

        output[xi] = x[i]
        if mps:
            output[xi] = output[xi].to(device)
        if (time.time() - t) > time_limit:
            LOGGER.warning(f'WARNING ⚠️ NMS time limit {time_limit:.3f}s exceeded')
            break  # time limit exceeded

    return output


def strip_optimizer(f='best.pt', s=''):  # from utils.general import *; strip_optimizer()
    # Strip optimizer from 'f' to finalize training, optionally save as 's'
    x = torch.load(f, map_location=torch.device('cpu'))
    if x.get('ema'):
        x['model'] = x['ema']  # replace model with ema
    for k in 'optimizer', 'best_fitness', 'ema', 'updates':  # keys
        x[k] = None
    x['epoch'] = -1
    x['model'].half()  # to FP16
    for p in x['model'].parameters():
        p.requires_grad = False
    torch.save(x, s or f)
    mb = os.path.getsize(s or f) / 1E6  # filesize
    LOGGER.info(f"Optimizer stripped from {f},{f' saved as {s},' if s else ''} {mb:.1f}MB")


def print_mutation(keys, results, hyp, save_dir, bucket, prefix=colorstr('evolve: ')):
    evolve_csv = save_dir / 'evolve.csv'
    evolve_yaml = save_dir / 'hyp_evolve.yaml'
    keys = tuple(keys) + tuple(hyp.keys())  # [results + hyps]
    keys = tuple(x.strip() for x in keys)
    vals = results + tuple(hyp.values())
    n = len(keys)

    # Download (optional)
    if bucket:
        url = f'gs://{bucket}/evolve.csv'
        if gsutil_getsize(url) > (evolve_csv.stat().st_size if evolve_csv.exists() else 0):
            os.system(f'gsutil cp {url} {save_dir}')  # download evolve.csv if larger than local

    # Log to evolve.csv
    s = '' if evolve_csv.exists() else (('%20s,' * n % keys).rstrip(',') + '\n')  # add header
    with open(evolve_csv, 'a') as f:
        f.write(s + ('%20.5g,' * n % vals).rstrip(',') + '\n')

    # Save yaml
    with open(evolve_yaml, 'w') as f:
        data = pd.read_csv(evolve_csv)
        data = data.rename(columns=lambda x: x.strip())  # strip keys
        i = np.argmax(fitness(data.values[:, :4]))  #
        generations = len(data)
        f.write('# YOLOv5 Hyperparameter Evolution Results\n' + f'# Best generation: {i}\n' +
                f'# Last generation: {generations - 1}\n' + '# ' + ', '.join(f'{x.strip():>20s}' for x in keys[:7]) +
                '\n' + '# ' + ', '.join(f'{x:>20.5g}' for x in data.values[i, :7]) + '\n\n')
        yaml.safe_dump(data.loc[i][7:].to_dict(), f, sort_keys=False)

    # Print to screen
    LOGGER.info(prefix + f'{generations} generations finished, current result:\n' + prefix +
                ', '.join(f'{x.strip():>20s}' for x in keys) + '\n' + prefix + ', '.join(f'{x:20.5g}'
                                                                                         for x in vals) + '\n\n')

    if bucket:
        os.system(f'gsutil cp {evolve_csv} {evolve_yaml} gs://{bucket}')  # upload


def apply_classifier(x, model, img, im0):
    # Apply a second stage classifier to YOLO outputs
    # Example model = torchvision.models.__dict__['efficientnet_b0'](pretrained=True).to(device).eval()
    im0 = [im0] if isinstance(im0, np.ndarray) else im0
    for i, d in enumerate(x):  # per image
        if d is not None and len(d):
            d = d.clone()

            # Reshape and pad cutouts
            b = xyxy2xywh(d[:, :4])  # boxes
            b[:, 2:] = b[:, 2:].max(1)[0].unsqueeze(1)  # rectangle to square
            b[:, 2:] = b[:, 2:] * 1.3 + 30  # pad
            d[:, :4] = xywh2xyxy(b).long()

            # Rescale boxes from img_size to im0 size
            scale_boxes(img.shape[2:], d[:, :4], im0[i].shape)

            # Classes
            pred_cls1 = d[:, 5].long()
            ims = []
            for a in d:
                cutout = im0[i][int(a[1]):int(a[3]), int(a[0]):int(a[2])]
                im = cv2.resize(cutout, (224, 224))  # BGR

                im = im[:, :, ::-1].transpose(2, 0, 1)  # BGR to RGB, to 3x416x416
                im = np.ascontiguousarray(im, dtype=np.float32)  # uint8 to float32
                im /= 255  # 0 - 255 to 0.0 - 1.0
                ims.append(im)

            pred_cls2 = model(torch.Tensor(ims).to(d.device)).argmax(1)  # classifier prediction
            x[i] = x[i][pred_cls1 == pred_cls2]  # retain matching class detections

    return x


def increment_path(path, exist_ok=False, sep='', mkdir=False):
    # Increment file or directory path, i.e. runs/exp --> runs/exp{sep}2, runs/exp{sep}3, ... etc.
    path = Path(path)  # os-agnostic
    if path.exists() and not exist_ok:
        path, suffix = (path.with_suffix(''), path.suffix) if path.is_file() else (path, '')

        # Method 1
        for n in range(2, 9999):
            p = f'{path}{sep}{n}{suffix}'  # increment path
            if not os.path.exists(p):  #
                break
        path = Path(p)

        # Method 2 (deprecated)
        # dirs = glob.glob(f"{path}{sep}*")  # similar paths
        # matches = [re.search(rf"{path.stem}{sep}(\d+)", d) for d in dirs]
        # i = [int(m.groups()[0]) for m in matches if m]  # indices
        # n = max(i) + 1 if i else 2  # increment number
        # path = Path(f"{path}{sep}{n}{suffix}")  # increment path

    if mkdir:
        path.mkdir(parents=True, exist_ok=True)  # make directory

    return path


# OpenCV Chinese-friendly functions ------------------------------------------------------------------------------------
imshow_ = cv2.imshow  # copy to avoid recursion errors


def imread(path, flags=cv2.IMREAD_COLOR):
    return cv2.imdecode(np.fromfile(path, np.uint8), flags)


def imwrite(path, im):
    try:
        cv2.imencode(Path(path).suffix, im)[1].tofile(path)
        return True
    except Exception:
        return False


def imshow(path, im):
    imshow_(path.encode('unicode_escape').decode(), im)


cv2.imread, cv2.imwrite, cv2.imshow = imread, imwrite, imshow  # redefine

# Variables ------------------------------------------------------------------------------------------------------------
GIT = check_git()  # repo, branch, commit<|MERGE_RESOLUTION|>--- conflicted
+++ resolved
@@ -28,13 +28,9 @@
 from typing import Optional
 from zipfile import ZipFile, is_zipfile
 
-<<<<<<< HEAD
-=======
 import cv2
 import git
->>>>>>> 0307954e
 import IPython
-import cv2
 import numpy as np
 import pandas as pd
 import pkg_resources as pkg
